<<<<<<< HEAD
=======
use std::env;
use std::time::Duration;
use std::{cmp::min, collections::HashMap};
use std::str::FromStr;
>>>>>>> b94ff27c
use alloy::network::{ReceiptResponse, TransactionBuilder};
use alloy::signers::local::PrivateKeySigner;
use alloy::{
    network::Network,
    primitives::{Address, B256},
    providers::{Provider, ProviderBuilder},
    sol,
};
use futures::future::{join_all, try_join_all};
use std::env;
use std::str::FromStr;
use std::time::Duration;
use std::{cmp::min, collections::HashMap};

use anyhow::{Context, Result};
use services::input::{HeaderRangeRequestData, RpcDataFetcher};
use sp1_sdk::{EnvProver};
use sp1_sdk::{
    HashableKey, ProverClient, SP1ProofWithPublicValues, SP1ProvingKey, SP1Stdin,
    SP1VerifyingKey,
};

<<<<<<< HEAD
=======
use tracing::{debug, error, info, instrument};
use tracing::level_filters::LevelFilter;
use tracing_subscriber::layer::SubscriberExt;
use tracing_subscriber::util::SubscriberInitExt;
>>>>>>> b94ff27c
use services::Timeout;
use sp1_vector_primitives::types::ProofType;
use sp1_vectorx_script::relay::{self};
use sp1_vectorx_script::SP1_VECTOR_ELF;
use tracing::metadata::LevelFilter;
use tracing::{debug, error, info, instrument};
use tracing_subscriber::layer::SubscriberExt;
use tracing_subscriber::util::SubscriberInitExt;

use config::{ChainConfig, SignerMode};

////////////////////////////////////////////////////////////
// Constants
////////////////////////////////////////////////////////////

// If the SP1 proof takes too long to respond, time out.
// timeout available only for sp1 network
// const PROOF_TIMEOUT_SECS: u64 = 60 * 30;

// If the operator takes too long to run, time out.
const LOOP_TIMEOUT_MINS: u64 = 30;

// If the RPC takes too long to respond, time out.
const RPC_TIMEOUT_SECS: u64 = 60 * 2;

// Wait for 3 required confirmations with a timeout of 60 seconds.
const NUM_CONFIRMATIONS: u64 = 3;

// If the relay takes too long to respond, time out.
const RELAY_TIMEOUT_SECONDS: u64 = 60;

// The number of times to retry a relay transaction.
const NUM_RELAY_RETRIES: u32 = 3;

////////////////////////////////////////////////////////////
// Type Definitions
////////////////////////////////////////////////////////////

sol! {
    #[allow(missing_docs)]
    #[sol(rpc)]
    contract SP1Vector {
        bool public frozen;
        uint32 public latestBlock;
        uint64 public latestAuthoritySetId;
        mapping(uint64 => bytes32) public authoritySetIdToHash;
        uint32 public headerRangeCommitmentTreeSize;
        bytes32 public vectorXProgramVkey;
        address public verifier;

        function rotate(bytes calldata proof, bytes calldata publicValues) external;
        function commitHeaderRange(bytes calldata proof, bytes calldata publicValues) external;
    }
}

type SP1VectorInstance<P, N> = SP1Vector::SP1VectorInstance<P, N>;

struct SP1VectorOperator<P, N> {
    pk: SP1ProvingKey,
    vk: SP1VerifyingKey,
    signer_mode: SignerMode,
    tree_size: Option<u32>,
    fetcher: RpcDataFetcher,
    prover: EnvProver,
    contracts: HashMap<u64, SP1VectorInstance<P, N>>,
}

#[derive(Debug)]
struct HeaderRangeContractData {
    vectorx_latest_block: u32,
    avail_current_block: u32,
    header_range_commitment_tree_size: u32,
    next_authority_set_hash_exists: bool,
}

#[derive(Debug)]
struct RotateContractData {
    current_block: u32,
    next_authority_set_hash_exists: bool,
}

////////////////////////////////////////////////////////////
// Constructor
////////////////////////////////////////////////////////////

impl<P, N> SP1VectorOperator<P, N>
where
    P: Provider<N>,
    N: Network,
{
    async fn new(signer_mode: SignerMode) -> Self {
        dotenv::dotenv().ok();

        let prover = ProverClient::from_env();
        let (pk, vk) = prover.setup(SP1_VECTOR_ELF);

        Self {
            fetcher: RpcDataFetcher::new().await,
            pk,
            vk,
            signer_mode,
            prover,
            contracts: HashMap::new(),
            tree_size: None,
        }
    }

    /// Register a new chain with the operator.
    ///
    /// This function will panic if the tree size doesnt match as expected, or it fails to get the chain id.
    async fn with_chain(mut self, provider: P, address: Address) -> Self {
        let contract = SP1VectorInstance::new(address, provider);

        let tree_size = contract
            .headerRangeCommitmentTreeSize()
            .call()
            .await
            .expect("Failed to get tree size");

        let chain_id = contract
            .provider()
            .get_chain_id()
            .await
            .expect("Failed to get chain id");

        // Register the first tree size.
        if self.tree_size.is_none() {
            self.tree_size = Some(tree_size);
        } else if self.tree_size.unwrap() != tree_size {
            panic!(
                "Tree size mismatch! Expected {}, got {} for chain id {}",
                self.tree_size.unwrap(),
                tree_size,
                chain_id
            );
        }

        self.contracts.insert(chain_id, contract);

        self
    }
}

////////////////////////////////////////////////////////////
// Block Utilities
////////////////////////////////////////////////////////////

impl<P, N> SP1VectorOperator<P, N>
where
    P: Provider<N>,
    N: Network,
{
    async fn request_header_range(
        &self,
        tree_size: u32,
        header_range_request: HeaderRangeRequestData,
    ) -> Result<SP1ProofWithPublicValues> {
        let mut stdin: SP1Stdin = SP1Stdin::new();

        let proof_type = ProofType::HeaderRangeProof;
        let header_range_inputs = self
            .fetcher
            .get_header_range_inputs(header_range_request, Some(tree_size))
            .await;

        stdin.write(&proof_type);
        stdin.write(&header_range_inputs);

        info!(
            "Requesting header range proof from block {} to block {}.",
            header_range_request.trusted_block, header_range_request.target_block
        );

        // If the SP1_PROVER environment variable is set to "mock", use the mock prover.
        if let Ok(prover_type) = env::var("SP1_PROVER") {
            if prover_type == "mock" {
                let prover_client = ProverClient::builder().mock().build();
                let proof = prover_client.prove(&self.pk, &stdin).plonk().run()?;
                return Ok(proof);
            }
        }

        self.prover.prove(&self.pk, &stdin).plonk().run()
    }

    // Ideally, post a header range update every ideal_block_interval blocks. Returns Option<(latest_block, block_to_step_to)>.
    #[instrument(skip(self, ideal_block_interval))]
    async fn find_header_range(
        &self,
        chain_id: u64,
        ideal_block_interval: u32,
    ) -> Result<Option<HeaderRangeRequestData>> {
        let header_range_contract_data = self.get_contract_data_for_header_range(chain_id).await?;
        debug!(
            "header_range_contract_data: {:?}",
            header_range_contract_data
        );

        // The current authority set id is the authority set id of the block before the current block.
        let current_authority_set_id = self
            .fetcher
            .get_authority_set_id(header_range_contract_data.vectorx_latest_block - 1)
            .await;

        info!("current_authority_set_id: {}", current_authority_set_id);
        // Get the last justified block by the current authority set id.
        let last_justified_block = self
            .fetcher
            .last_justified_block(current_authority_set_id)
            .await;

        // If this is the last justified block, check for header range with next authority set.
        let mut request_authority_set_id = current_authority_set_id;
        info!("last_justified_block: {}", last_justified_block);
        info!(
            "vectorx_latest_block: {}",
            header_range_contract_data.vectorx_latest_block
        );
        if header_range_contract_data.vectorx_latest_block == last_justified_block {
            let next_authority_set_id = current_authority_set_id + 1;

            // Check if the next authority set id exists in the contract. If not, a rotate is needed.
            if !header_range_contract_data.next_authority_set_hash_exists {
                return Ok(None);
            }
            request_authority_set_id = next_authority_set_id;
        }

        // Find the block to step to. If no block is returned, either 1) there is no block satisfying
        // the conditions that is available to step to or 2) something has gone wrong with the indexer.
        let maybe_block_to_step_to = self
            .find_block_to_step_to(
                ideal_block_interval,
                header_range_contract_data.header_range_commitment_tree_size,
                header_range_contract_data.vectorx_latest_block,
                header_range_contract_data.avail_current_block,
                request_authority_set_id,
            )
            .await;

        info!("Target Block: {:?}", maybe_block_to_step_to);

        if let Some(block_to_step_to) = maybe_block_to_step_to {
            return Ok(Some(HeaderRangeRequestData {
                trusted_block: header_range_contract_data.vectorx_latest_block,
                target_block: block_to_step_to,
                is_target_epoch_end_block: block_to_step_to == last_justified_block,
            }));
        }
        Ok(None)
    }

    // Current block, step_range_max and whether next authority set hash exists.
    async fn get_contract_data_for_header_range(
        &self,
        chain_id: u64,
    ) -> Result<HeaderRangeContractData> {
        let contract = self
            .contracts
            .get(&chain_id)
            .expect("No contract for chain id");

        let vectorx_latest_block = contract.latestBlock().call().await?;
        let header_range_commitment_tree_size =
            contract.headerRangeCommitmentTreeSize().call().await?;

        let avail_current_block = self.fetcher.get_head().await.number;

        let vectorx_current_authority_set_id = self
            .fetcher
            .get_authority_set_id(vectorx_latest_block - 1)
            .await;
        let next_authority_set_id = vectorx_current_authority_set_id + 1;

        let next_authority_set_hash = contract
            .authoritySetIdToHash(next_authority_set_id)
            .call()
            .await?;

        Ok(HeaderRangeContractData {
            vectorx_latest_block,
            avail_current_block,
            header_range_commitment_tree_size,
            next_authority_set_hash_exists: next_authority_set_hash != B256::ZERO,
        })
    }

    // The logic for finding the block to step to is as follows:
    // 1. If the current epoch in the contract is not the latest epoch, step to the last justified block
    // of the epoch.
    // 2. If the block has a valid justification, return the block number.
    // 3. If the block has no valid justification, return None.
    async fn find_block_to_step_to(
        &self,
        ideal_block_interval: u32,
        header_range_commitment_tree_size: u32,
        vectorx_current_block: u32,
        avail_current_block: u32,
        authority_set_id: u64,
    ) -> Option<u32> {
        let fetcher = RpcDataFetcher::new().await;
        let last_justified_block = fetcher.last_justified_block(authority_set_id).await;

        // Step to the last justified block of the current epoch if it is in range. When the last
        // justified block is 0, the SP1Vector contract's latest epoch is the current epoch on the
        // Avail chain.
        if last_justified_block != 0
            && last_justified_block <= vectorx_current_block + header_range_commitment_tree_size
        {
            debug!("last_justified_block: {}", last_justified_block);
            return Some(last_justified_block);
        }

        // The maximum valid block to step to is the either header_range_commitment_tree_size blocks
        // ahead of the current block in the contract or the latest block on Avail.
        let max_valid_block_to_step_to = min(
            vectorx_current_block + header_range_commitment_tree_size,
            avail_current_block,
        );

        info!("max_valid_block_to_step_to: {}", max_valid_block_to_step_to);
        info!("avail_current_block: {}", avail_current_block);
        info!("block interval: {}", ideal_block_interval);

        // Find the closest block to the maximum valid block to step to that is a multiple of
        // ideal_block_interval.
        let mut block_to_step_to =
            max_valid_block_to_step_to - (max_valid_block_to_step_to % ideal_block_interval);

        debug!("Block to step to: {}", block_to_step_to);

        // If block_to_step_to is <= to the current block, return None.
        if block_to_step_to <= vectorx_current_block {
            return None;
        }

        // Check that block_to_step_to has a valid justification. If not, iterate up until the maximum_vectorx_target_block
        // to find a valid justification. If we're unable to find a justification, something has gone
        // deeply wrong with the justification indexer.
        loop {
            if block_to_step_to > max_valid_block_to_step_to {
                error!(
                    "Unable to find any valid justifications after searching from block {} to block {}. This is likely caused by an issue with the justification indexer.",
                    vectorx_current_block + ideal_block_interval,
                    max_valid_block_to_step_to
                );
                return None;
            }

            if fetcher
                .get_justification_data_for_block(block_to_step_to, false)
                .await
                .is_some()
            {
                break;
            }
            block_to_step_to += 1;
        }

        Some(block_to_step_to)
    }
}

////////////////////////////////////////////////////////////
// Rotate Utilities
////////////////////////////////////////////////////////////

impl<P, N> SP1VectorOperator<P, N>
where
    P: Provider<N>,
    N: Network,
{
    // Current block and whether next authority set hash exists.
    async fn get_contract_data_for_rotate(&self, chain_id: u64) -> Result<RotateContractData> {
        let contract = self
            .contracts
            .get(&chain_id)
            .expect("No contract for chain id");

        // Fetch the current block from the contract
        let vectorx_latest_block = contract.latestBlock().call().await?;

        // Fetch the current authority set id from the contract
        let vectorx_latest_authority_set_id = contract.latestAuthoritySetId().call().await?;

        // Check if the next authority set id exists in the contract
        let next_authority_set_id = vectorx_latest_authority_set_id + 1;
        let next_authority_set_hash = contract
            .authoritySetIdToHash(next_authority_set_id)
            .call()
            .await?;
        let next_authority_set_hash_exists = next_authority_set_hash != B256::ZERO;

        // Return the fetched data
        Ok(RotateContractData {
            current_block: vectorx_latest_block,
            next_authority_set_hash_exists,
        })
    }

    async fn request_rotate(
        &self,
        current_authority_set_id: u64,
    ) -> Result<SP1ProofWithPublicValues> {
        let fetcher = RpcDataFetcher::new().await;

        let mut stdin: SP1Stdin = SP1Stdin::new();

        let proof_type = ProofType::RotateProof;
        let rotate_input = fetcher.get_rotate_inputs(current_authority_set_id).await;

        stdin.write(&proof_type);
        stdin.write(&rotate_input);

        info!(
            "Requesting rotate proof to add authority set {}.",
            current_authority_set_id + 1
        );

        // If the SP1_PROVER environment variable is set to "mock", use the mock prover.
        if let Ok(prover_type) = env::var("SP1_PROVER") {
            if prover_type == "mock" {
                let prover_client = ProverClient::builder().mock().build();
                let proof = prover_client.prove(&self.pk, &stdin).plonk().run()?;
                return Ok(proof);
            }
        }

        self.prover.prove(&self.pk, &stdin).plonk().run()
    }

    // Determine if a rotate is needed and request the proof if so. Returns Option<current_authority_set_id>.
    #[instrument(skip(self))]
    async fn find_rotate(&self, chain_id: u64) -> Result<Option<u64>> {
        debug!("finding rotate for chain {}", chain_id);

        let rotate_contract_data = self.get_contract_data_for_rotate(chain_id).await?;
        debug!("rotate_contract_data: {:?}", rotate_contract_data);

        // Get the current block and authority set id from the Avail chain.
        let head_block = self.fetcher.get_head().await.number;
        debug!("head_block: {}", head_block);

        let head_authority_set_id = self.fetcher.get_authority_set_id(head_block - 1).await;
        debug!("head_authority_set_id: {}", head_authority_set_id);

        // The current authority set id is the authority set id of the block before the current block.
        let current_authority_set_id = self
            .fetcher
            .get_authority_set_id(rotate_contract_data.current_block - 1)
            .await;
        debug!("current_authority_set_id: {}", current_authority_set_id);

        if current_authority_set_id < head_authority_set_id
            && !rotate_contract_data.next_authority_set_hash_exists
        {
            return Ok(Some(current_authority_set_id));
        }
        Ok(None)
    }
}

////////////////////////////////////////////////////////////
// Control Flow & SP1
////////////////////////////////////////////////////////////

impl<P, N> SP1VectorOperator<P, N>
where
    P: Provider<N>,
    N: Network,
{
    /// Create and relay a header range proof for each chain.
    ///
    /// If any step of this function fails, it will return a generic error indicating a failure.
    async fn handle_header_range(&self) -> Result<()> {
        let block_interval = get_block_update_interval();

        // NOTE: Fails fast if any of the futures fail.
        let header_range_datas =
            try_join_all(self.contracts.keys().copied().map(|id| async move {
                Result::<_, anyhow::Error>::Ok((
                    id,
                    self.find_header_range(id, block_interval).await?,
                ))
            }))
            .timeout(Duration::from_secs(RPC_TIMEOUT_SECS))
            .await??;

        // Batch the chains with the same header range request data.
        let mut header_range_data_to_chain_id: HashMap<_, Vec<u64>> = HashMap::new();
        header_range_datas
            .into_iter()
            .filter(|(_, header_range_data)| header_range_data.is_some())
            .for_each(|(id, header_range_data)| {
                header_range_data_to_chain_id
                    .entry(header_range_data.unwrap())
                    .or_default()
                    .push(id);
            });

        debug!(
            "header_range_data_to_chain_id: {:?}",
            header_range_data_to_chain_id
        );

        // Create a single proof for all the chain with the same header range request data, then relay to each chain.
        let results = join_all(header_range_data_to_chain_id.into_iter().map(
            |(header_range_data, chain_ids)| async move {
                let proof = self
                    .request_header_range(
                        self.tree_size.expect("Tree size not set"),
                        header_range_data,
                    )
                    .await?;

                info!(
                    "Created header range proof for chain {:?} of {:?}",
                    chain_ids, header_range_data
                );

                // Relay the transaction to all chains.
                let tx_hash_futs: Vec<_> = chain_ids
                    .into_iter()
                    .map(|chain_id| {
                        let contract = self
                            .contracts
                            .get(&chain_id)
                            .expect("No contract for chain id");

                        let tx = contract
                            .commitHeaderRange(
                                proof.bytes().into(),
                                proof.public_values.to_vec().into(),
                            )
                            .into_transaction_request();

                        async move {
                            match self
                                .relay_tx(chain_id, tx)
                                .await
                                .context(format!("Relaying proof for chain {chain_id} failed"))
                            {
                                Ok(tx_hash) => Ok((chain_id, tx_hash)),
                                Err(e) => Err(e),
                            }
                        }
                    })
                    .collect();

                Result::<_, anyhow::Error>::Ok(join_all(tx_hash_futs).await)
            },
        ))
        .await;

        // Check if any of the futures failed.
        // There are two cases where a future can fail here:
        // - Creating the rotate proof failed.
        // - Relaying the transaction failed.
        //
        // In either case log it and indicate the failure to the caller.
        let mut has_errors = false;
        for batch_result in results {
            if let Err(e) = batch_result {
                has_errors = true;
                error!("Error creating rotate proof: {:?}", e);
            } else {
                for relay_result in batch_result.unwrap() {
                    if let Ok((chain_id, tx_hash)) = relay_result {
                        info!(
                            "Posted next header range on chain {}\nTransaction hash: {}",
                            chain_id, tx_hash
                        );
                    } else {
                        has_errors = true;
                        error!(
                            "Error relaying rotate proof: {:?}",
                            relay_result.unwrap_err()
                        );
                    }
                }
            }
        }

        if has_errors {
            return Err(anyhow::anyhow!("Error during `handle_header_range`!"));
        }

        Ok(())
    }

    /// Create and relay proof for each chain of an authority set rotation.
    ///
    /// If any step of this function fails, it will return a generic error indicating a failure.
    async fn handle_rotate(&self) -> Result<()> {
        debug!("Enter handle rotate");

        let next_authority_set_ids = self.contracts.keys().copied().map(|id| async move {
            Result::<_, anyhow::Error>::Ok((id, self.find_rotate(id).await?))
        });

        // NOTE: Fails fast if any of the futures fail.
        let next_authority_set_ids = try_join_all(next_authority_set_ids)
            .timeout(Duration::from_secs(RPC_TIMEOUT_SECS))
            .await??;

        // "Batch" the chains by the next authority set id.
        let mut next_authority_set_to_chain_ids_map: HashMap<u64, Vec<u64>> =
            HashMap::with_capacity(next_authority_set_ids.len());

        // Populate the map with the next authority set ids.
        next_authority_set_ids
            .into_iter()
            .filter(|(_, next_authority_set_id)| next_authority_set_id.is_some())
            .for_each(|(chain_id, next_authority_set_id)| {
                next_authority_set_to_chain_ids_map
                    .entry(next_authority_set_id.unwrap())
                    .or_default()
                    .push(chain_id);
            });

        debug!(
            "next_authority_set_to_chain_ids_map: {:?}",
            next_authority_set_to_chain_ids_map
        );

        // Create and relay a proof for each back to all the chains concurrently.
        let results = join_all(next_authority_set_to_chain_ids_map.into_iter().map(
            |(next_auth_id, chain_ids)| async move {
                let proof = self.request_rotate(next_auth_id).await.context(format!(
                    "Failed to request rotate proof for chains {:?}",
                    chain_ids
                ))?;

                info!(
                    "Created rotate proof for authority set {} on chains {:?}",
                    next_auth_id, chain_ids
                );

                // Relay the transaction to all chains.
                let tx_hash_futs: Vec<_> = chain_ids
                    .into_iter()
                    .map(|chain_id| {
                        let contract = self
                            .contracts
                            .get(&chain_id)
                            .expect("No contract for chain id");

                        let tx = contract
                            .rotate(proof.bytes().into(), proof.public_values.to_vec().into())
                            .into_transaction_request();

                        async move {
                            match self
                                .relay_tx(chain_id, tx)
                                .await
                                .context(format!("Relaying proof for chain {chain_id} failed"))
                            {
                                Ok(tx_hash) => Ok((chain_id, tx_hash)),
                                Err(e) => Err(e),
                            }
                        }
                    })
                    .collect();

                Result::<_, anyhow::Error>::Ok(join_all(tx_hash_futs).await)
            },
        ))
        .await;

        // Check if any of the futures failed.
        // There are two cases where a future can fail here:
        // - Creating the rotate proof failed.
        // - Relaying the transaction failed.
        //
        // In either case log it and indicate the failure to the caller.
        let mut has_errors = false;
        for batch_result in results {
            if let Err(e) = batch_result {
                has_errors = true;
                error!("Error creating rotate proof: {:?}", e);
            } else {
                for relay_result in batch_result.unwrap() {
                    if let Ok((chain_id, tx_hash)) = relay_result {
                        info!(
                            "Posted next authority set on chain {}\nTransaction hash: {}",
                            chain_id, tx_hash
                        );
                    } else {
                        has_errors = true;
                        error!(
                            "Error relaying rotate proof: {:?}",
                            relay_result.unwrap_err()
                        );
                    }
                }
            }
        }

        if has_errors {
            Err(anyhow::anyhow!("Error during `handle_rotate`!"))
        } else {
            Ok(())
        }
    }

    /// Relay a transaction to the given chain id.
    ///
    /// NOTE: Assumes the provider has a wallet.
    #[instrument(skip(self, tx))]
    async fn relay_tx(&self, chain_id: u64, tx: N::TransactionRequest) -> Result<B256> {
        debug!("Relaying transaction to chain {}", chain_id);

        if matches!(self.signer_mode, SignerMode::Kms) {
            relay::relay_with_kms(
                &relay::KMSRelayRequest {
                    chain_id,
                    address: tx.to().expect("Transaction has no to address").to_string(),
                    calldata: tx.input().expect("Transaction has no input").to_string(),
                    platform_request: false,
                },
                NUM_RELAY_RETRIES,
            )
            .await
        } else {
            let contract = self
                .contracts
                .get(&chain_id)
                .expect("No contract for chain id");

            let receipt = contract
                .provider()
                .send_transaction(tx)
                .await?
                .with_required_confirmations(NUM_CONFIRMATIONS)
                .with_timeout(Some(Duration::from_secs(RELAY_TIMEOUT_SECONDS)))
                .get_receipt()
                .await?;

            if !receipt.status() {
                return Err(anyhow::anyhow!("Transaction reverted!"));
            }

            Ok(receipt.transaction_hash())
        }
    }

    /// Check the verifying key in the contract matches the
    /// verifying key in the prover for the given `chain_id`.
    async fn check_vkey(&self, chain_id: u64) -> Result<()> {
        debug!("Checking verifying key for chain {}", chain_id);

        // Check that the verifying key in the contract matches the verifying key in the prover.
        let contract = self
            .contracts
            .get(&chain_id)
            .expect("No contract for chain id");

        let verifying_key = contract.vectorXProgramVkey().call().await?;

        if verifying_key.0.to_vec()
            != hex::decode(self.vk.bytes32().strip_prefix("0x").unwrap()).unwrap()
        {
            return Err(anyhow::anyhow!(
                "The verifying key in the operator does not match the verifying key in the contract!"
            ));
        }

        Ok(())
    }

    /// Run a single iteration of the operator.
    ///
    /// If any step of this function fails, it will return a generic error indicating a failure.
    async fn run_once(&self) -> Result<()> {
        debug!("Starting operator, run_once");
        let mut has_errors = false;

        // NOTE: Fails fast if any of the futures fail.
        try_join_all(self.contracts.keys().copied().map(|id| self.check_vkey(id))).await?;

        if let Err(e) = self.handle_rotate().await {
            has_errors = true;
            error!("Error during `handle_rotate`: {:?}", e);
        }

        if let Err(e) = self.handle_header_range().await {
            has_errors = true;
            error!("Error during `handle_header_range`: {:?}", e);
        }

        if has_errors {
            // By this point, any known errors have been logged.
            return Err(anyhow::anyhow!(""));
        }

        Ok(())
    }

    // Run the operator, indefinitely.
    async fn run(self) {
        let loop_interval = Duration::from_secs(get_loop_interval_mins() * 60);
        // let error_interval = Duration::from_secs(10);

        tokio::select! {
            res = self.run_once() => {
                if let Err(e) = res {
                    error!("Error during `run_once`: {:?}", e);
                    return;
                }
            },
            _ = tokio::time::sleep(Duration::from_secs(LOOP_TIMEOUT_MINS * 60)) => {
                info!("Timed out after {:?} minutes", LOOP_TIMEOUT_MINS);
            }
        }

        info!("Sleeping for {:?} minutes", loop_interval.as_secs() / 60);
    }
}

fn get_loop_interval_mins() -> u64 {
    let loop_interval_mins_env = env::var("LOOP_INTERVAL_MINS");
    let mut loop_interval_mins = 60;
    if loop_interval_mins_env.is_ok() {
        loop_interval_mins = loop_interval_mins_env
            .unwrap()
            .parse::<u64>()
            .expect("invalid LOOP_INTERVAL_MINS");
    }
    loop_interval_mins
}

fn get_block_update_interval() -> u32 {
    let block_update_interval_env = env::var("BLOCK_UPDATE_INTERVAL");
    let mut block_update_interval = 360;
    if block_update_interval_env.is_ok() {
        block_update_interval = block_update_interval_env
            .unwrap()
            .parse::<u32>()
            .expect("invalid BLOCK_UPDATE_INTERVAL");
    }
    block_update_interval
}

#[tokio::main]
<<<<<<< HEAD
async fn main() -> Result<()> {
    dotenv::dotenv().ok();
    let log_level = env::var("LOG_LEVEL").unwrap_or("info".to_string());

    tracing_subscriber::registry()
=======
async fn main() -> anyhow::Result<()> {
    dotenv::dotenv().ok();
    let log_level = env::var("LOG_LEVEL").unwrap_or("info".to_string());

    let _ = tracing_subscriber::registry()
>>>>>>> b94ff27c
        .with(
            tracing_subscriber::fmt::layer()
                .json()
                .with_current_span(true)
                .with_line_number(true)
                .with_target(true),
        )
        .with(LevelFilter::from_str(&log_level)?)
        .init();

    let signer_mode = env::var("SIGNER_MODE")
        .map(|v| v.parse().unwrap())
        .unwrap_or(SignerMode::Local);
    let config = ChainConfig::fetch().expect("Failed to fetch chain config");

    match signer_mode {
        SignerMode::Local => run_with_signer(config).await,
        SignerMode::Kms => run_with_kms(config).await,
<<<<<<< HEAD
    }
=======
    };
>>>>>>> b94ff27c

    Ok(())
}

async fn run_with_signer(config: Vec<ChainConfig>) {
    let mut operator = SP1VectorOperator::new(SignerMode::Local).await;

    let signer: PrivateKeySigner = env::var("PRIVATE_KEY")
        .expect("PRIVATE_KEY must be set")
        .parse()
        .expect("Failed to parse PRIVATE_KEY");

    for c in config {
        let provider = ProviderBuilder::new()
            .wallet(signer.clone())
            .on_http(c.rpc_url.parse().expect("Failed to parse RPC URL"));

        operator = operator.with_chain(provider, c.vector_address).await;
    }

    operator.run().await
}

async fn run_with_kms(config: Vec<ChainConfig>) {
    let mut operator = SP1VectorOperator::new(SignerMode::Kms).await;

    for c in config {
        let provider =
            ProviderBuilder::new().on_http(c.rpc_url.parse().expect("Failed to parse RPC URL"));

        operator = operator.with_chain(provider, c.vector_address).await;
    }

    operator.run().await
}

mod config {
    use alloy::primitives::Address;
    use anyhow::{Context, Result};
    use std::{env, str::FromStr};

    #[derive(Debug)]
    pub enum SignerMode {
        Kms,
        Local,
    }

    impl FromStr for SignerMode {
        type Err = anyhow::Error;

        fn from_str(s: &str) -> Result<Self, Self::Err> {
            Ok(match s {
                "kms" => Self::Kms,
                "local" => Self::Local,
                _ => return Err(anyhow::anyhow!("Invalid signer mode: {}", s)),
            })
        }
    }

    #[derive(Debug, serde::Deserialize)]
    pub struct ChainConfig {
        pub rpc_url: String,
        pub vector_address: Address,
    }

    impl ChainConfig {
        /// Tries to read from the `CHAINS_PATH` environment variable, then the default path (`../chains.json`).
        ///
        /// If neither are set, it will try to use [`Self::from_env`].
        pub fn fetch() -> Result<Vec<Self>> {
            const DEFAULT_PATH: &str = "chains.json";

            let path = env::var("CHAINS_PATH").unwrap_or(DEFAULT_PATH.to_string());

            Self::from_file(&path).or_else(|_| {
                tracing::info!("No chains file found, trying env.");
                Self::from_env().map(|c| vec![c])
            })
        }

        /// Tries to read from the `CONTRACT_ADDRESS` and `RPC_URL` environment variables.
        pub fn from_env() -> Result<Self> {
            let address = env::var("CONTRACT_ADDRESS").context("CONTRACT_ADDRESS not set")?;
            let rpc_url = env::var("RPC_URL").context("RPC_URL not set")?;

            Ok(Self {
                rpc_url,
                vector_address: address.parse()?,
            })
        }

        pub fn from_file(path: &str) -> Result<Vec<Self>> {
            tracing::debug!("Reading chains from file: {}", path);

            let file = std::fs::read_to_string(path)?;

            Ok(serde_json::from_str(&file)?)
        }
    }
}<|MERGE_RESOLUTION|>--- conflicted
+++ resolved
@@ -1,10 +1,7 @@
-<<<<<<< HEAD
-=======
 use std::env;
 use std::time::Duration;
 use std::{cmp::min, collections::HashMap};
 use std::str::FromStr;
->>>>>>> b94ff27c
 use alloy::network::{ReceiptResponse, TransactionBuilder};
 use alloy::signers::local::PrivateKeySigner;
 use alloy::{
@@ -21,19 +18,16 @@
 
 use anyhow::{Context, Result};
 use services::input::{HeaderRangeRequestData, RpcDataFetcher};
-use sp1_sdk::{EnvProver};
+use sp1_sdk::NetworkProver;
 use sp1_sdk::{
-    HashableKey, ProverClient, SP1ProofWithPublicValues, SP1ProvingKey, SP1Stdin,
-    SP1VerifyingKey,
+    network::FulfillmentStrategy, HashableKey, Prover, ProverClient, SP1ProofWithPublicValues,
+    SP1ProvingKey, SP1Stdin, SP1VerifyingKey,
 };
 
-<<<<<<< HEAD
-=======
 use tracing::{debug, error, info, instrument};
 use tracing::level_filters::LevelFilter;
 use tracing_subscriber::layer::SubscriberExt;
 use tracing_subscriber::util::SubscriberInitExt;
->>>>>>> b94ff27c
 use services::Timeout;
 use sp1_vector_primitives::types::ProofType;
 use sp1_vectorx_script::relay::{self};
@@ -878,19 +872,11 @@
 }
 
 #[tokio::main]
-<<<<<<< HEAD
 async fn main() -> Result<()> {
     dotenv::dotenv().ok();
     let log_level = env::var("LOG_LEVEL").unwrap_or("info".to_string());
 
     tracing_subscriber::registry()
-=======
-async fn main() -> anyhow::Result<()> {
-    dotenv::dotenv().ok();
-    let log_level = env::var("LOG_LEVEL").unwrap_or("info".to_string());
-
-    let _ = tracing_subscriber::registry()
->>>>>>> b94ff27c
         .with(
             tracing_subscriber::fmt::layer()
                 .json()
@@ -909,11 +895,7 @@
     match signer_mode {
         SignerMode::Local => run_with_signer(config).await,
         SignerMode::Kms => run_with_kms(config).await,
-<<<<<<< HEAD
-    }
-=======
-    };
->>>>>>> b94ff27c
+    }
 
     Ok(())
 }
